--- conflicted
+++ resolved
@@ -11,7 +11,6 @@
 from modeling.types import Accelerator, DType
 from modeling.data.video_action import RangeActionDatapackConfig
 from modeling.modules.action_instruct.qwen_25o import Qwen25OActionLITConfig
-from modeling.utils.cloud_path import CloudPath
 
 Qwen25OActionExperimentConfig_GPU = ExperimentConfig(
     metadata=ExperimentMetadata(
@@ -19,7 +18,6 @@
             project="mouse_following", name="qwen25o_mouse_follow_unmask_actiontoken"
         ),
         output_dir="output",
-<<<<<<< HEAD
         checkpoint=None,
         # checkpoint=GCSCheckpointConfig(
         #     checkpoint_prefix=CloudPath.from_str(
@@ -29,17 +27,6 @@
         #     checkpoint_first_step=False,  # Save the first step
         #     checkpoint_last_step=True,  # Save the last step
         # ),
-=======
-        # checkpoint=None,
-        checkpoint=GCSCheckpointConfig(
-            checkpoint_prefix=CloudPath.from_str(
-                "gs://induction-labs/checkpoints/qwen25o_mouse_follow/unmask_actiontoken",
-            ),
-            checkpoint_frequency=1000,  # Save every 1000 steps
-            checkpoint_first_step=False,  # Save the first step
-            checkpoint_last_step=True,  # Save the last step
-        ),
->>>>>>> 6ae2db1f
     ),
     module=Qwen25OActionLITConfig(
         # checkpoint_path=CloudPath.from_str(
@@ -55,14 +42,9 @@
     run=RunConfig(
         lr=1e-4,
         sequence_length=4096,
-<<<<<<< HEAD
         batch_size=4,
         steps_per_epoch=60000 / 4,
         validation_every_n_steps=2,
-=======
-        batch_size=1,
-        steps_per_epoch=5000,
->>>>>>> 6ae2db1f
         distributed=DistributedConfig(
             devices_per_node=8,
         ),
