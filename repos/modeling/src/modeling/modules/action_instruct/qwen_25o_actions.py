--- conflicted
+++ resolved
@@ -1,13 +1,9 @@
 from dataclasses import dataclass
-<<<<<<< HEAD
-from typing import Optional
-=======
 from typing import cast
->>>>>>> a2099b66
 
 import torch
+from synapse.actions.keyboard_tokenizer import Tokenizer
 from synapse.utils.logging import configure_logging, logging
-from synapse.actions.keyboard_tokenizer import Tokenizer
 from torch import nn
 from transformers.generation.utils import GenerationMixin
 from transformers.masking_utils import (
@@ -41,24 +37,18 @@
         freeze_vision=False,
         freeze_action_head=False,
         freeze_action_embedding=False,
-<<<<<<< HEAD
         freeze_keyboard_embedding=False,
         freeze_keyboard_head=False,
-=======
         use_fun_mask=False,
->>>>>>> a2099b66
         **kwargs,
     ):
         self.freeze_network = freeze_network
         self.freeze_vision = freeze_vision
         self.freeze_action_head = freeze_action_head
         self.freeze_action_embedding = freeze_action_embedding
-<<<<<<< HEAD
         self.freeze_keyboard_embedding = freeze_keyboard_embedding
         self.freeze_keyboard_head = freeze_keyboard_head
-=======
         self.use_fun_mask = use_fun_mask
->>>>>>> a2099b66
 
         super().__init__(**kwargs)
 
@@ -102,14 +92,19 @@
         self.lm_head = nn.Linear(
             config.text_config.hidden_size, config.text_config.vocab_size, bias=False
         )
-        self.keyboard_tokenizer = Tokenizer.load("gs://induction-labs/common/keyboard_tokenizer_v0.0.1.json")
+        self.keyboard_tokenizer = Tokenizer.load(
+            "gs://induction-labs/common/keyboard_tokenizer_v0.0.1.json"
+        )
         self.keyboard_vocab = self.keyboard_tokenizer.vocab_size
         self.keyboard_head = nn.Linear(
             config.text_config.hidden_size, self.keyboard_vocab, bias=False
         )
-        self.keyboard_head.weight = nn.Parameter(torch.load("/home/ubuntu/induction-labs/repos/modeling/output_head_7b.pt"))
-        self.keyboard_embedding = nn.Embedding(self.keyboard_vocab, config.text_config.hidden_size)
-        self.keyboard_embedding.weight = nn.Parameter(torch.load("/home/ubuntu/induction-labs/repos/modeling/embedding_dict_7b.pt"))
+        # TODO: fix this loading code
+        # self.keyboard_head.weight = nn.Parameter(torch.load("/home/ubuntu/induction-labs/repos/modeling/output_head_7b.pt"))
+        self.keyboard_embedding = nn.Embedding(
+            self.keyboard_vocab, config.text_config.hidden_size
+        )
+        # self.keyboard_embedding.weight = nn.Parameter(torch.load("/home/ubuntu/induction-labs/repos/modeling/embedding_dict_7b.pt"))
 
         # `bias=True` here creates NaN gradients when fsdp is enabled + torch.use_deterministic_algorithms(True)
         self.action_head = nn.Sequential(
@@ -189,7 +184,7 @@
         pixel_values = pixel_values.type(self.visual.dtype)
         image_embeds = self.visual(pixel_values, grid_thw=image_grid_thw)
         return image_embeds
-    
+
     def forward(
         self,
         input_ids: torch.LongTensor | None = None,
@@ -206,7 +201,6 @@
         inputs_embeds: torch.FloatTensor | None = None,
         rope_deltas: torch.LongTensor | None = None,
         # labels: Optional[torch.LongTensor] = None,
-        cursor_path: torch.Tensor | None = None,
         action_tokens: torch.Tensor | None = None,
         keyboard_token_mask: torch.Tensor | None = None,
         use_cache: bool | None = None,
@@ -301,25 +295,31 @@
             # check_nans(self.get_input_embeddings().weight, "input_embeddings_weight")
             inputs_embeds = self.get_input_embeddings()(input_ids)  # [B, S, D]
             # If we are in decode
-<<<<<<< HEAD
-            # assert keyboard_token_mask.shape[1] == inputs_embeds.shape[1]
-            if action_tokens is not None and action_tokens.shape[1] == inputs_embeds.shape[1]:
+            if (
+                action_tokens is not None
+                and action_tokens.shape[1] == inputs_embeds.shape[1]
+            ):
                 # Otherwise this breaks torch.compile graph
                 mask = action_tokens.unsqueeze(-1)  # [B, L, 1]
                 action_vec = self.action_token_embedding.weight[0]  # [hidden_size]
-                action_vec = action_vec.view(1, 1, -1).expand_as(inputs_embeds)  # [B, S, D]
+                action_vec = action_vec.view(1, 1, -1).expand_as(
+                    inputs_embeds
+                )  # [B, S, D]
                 inputs_embeds = torch.where(mask, action_vec, inputs_embeds)
 
-            if keyboard_token_mask is not None and keyboard_token_mask.shape[1] == inputs_embeds.shape[1]:
+            if (
+                keyboard_token_mask is not None
+                and keyboard_token_mask.shape[1] == inputs_embeds.shape[1]
+            ):
                 # Otherwise this breaks torch.compile graph
                 kbd_mask = keyboard_token_mask.bool()
                 kbd_ids = input_ids[kbd_mask]
                 kbd_embeds = self.keyboard_embedding(kbd_ids)
                 kbd_full = torch.zeros_like(inputs_embeds)
                 kbd_full[kbd_mask] = kbd_embeds
-                inputs_embeds = torch.where(kbd_mask.unsqueeze(-1), kbd_full, inputs_embeds)
-=======
->>>>>>> a2099b66
+                inputs_embeds = torch.where(
+                    kbd_mask.unsqueeze(-1), kbd_full, inputs_embeds
+                )
 
         # 2. Merge text , audios , image and video
         if (
@@ -362,18 +362,14 @@
                 or (cache_position is not None and cache_position[0] == 0)
                 or self.rope_deltas is None
             ):
-<<<<<<< HEAD
                 delta0 = (1 - attention_mask).sum(dim=-1).unsqueeze(1)
                 between_video_token_mask = torch.zeros_like(input_ids)
                 if keyboard_token_mask is not None:
                     between_video_token_mask = keyboard_token_mask
-                
+
                 if action_tokens is not None:
                     between_video_token_mask = between_video_token_mask | action_tokens
 
-=======
-                delta0 = (1 - (attention_mask)).sum(dim=-1).unsqueeze(1)
->>>>>>> a2099b66
                 position_ids, rope_deltas = self.get_rope_index(
                     input_ids=input_ids,
                     image_grid_thw=image_grid_thw,
@@ -398,27 +394,12 @@
                 position_ids = position_ids.add(delta)
                 position_ids = position_ids.unsqueeze(0).expand(3, -1, -1)
 
-<<<<<<< HEAD
-        # If we are in decode, we only multiply out on the first k tokens
-        # attention_mask[:, : action_tokens.shape[1]] = (
-        #     attention_mask[:, : action_tokens.shape[1]] * ~action_tokens
-        # )
-        if cache_position is None:
-            past_seen_tokens = (
-                past_key_values.get_seq_length() if past_key_values is not None else 0
-            )
-            cache_position = torch.arange(
-                past_seen_tokens,
-                past_seen_tokens + inputs_embeds.shape[1],
-                device=inputs_embeds.device,
-=======
         if self.config.use_fun_mask:
             assert (
                 self.config._attn_implementation
                 != AttentionImplementation.FLASH_ATTENTION_2
             ), (
                 "Fun mask is not supported with Flash Attention 2, please use SDPA or Eager"
->>>>>>> a2099b66
             )
             if action_tokens is not None:
                 # If we are in decode, we only multiply out on the first k tokens
@@ -426,38 +407,6 @@
                     attention_mask[:, : action_tokens.shape[1]] * ~action_tokens
                 )
 
-<<<<<<< HEAD
-        mask_kwargs = {
-            "config": self.model.config,
-            "input_embeds": inputs_embeds,
-            "attention_mask": attention_mask,
-            "cache_position": cache_position,
-            "past_key_values": past_key_values,
-            "position_ids": position_ids,
-        }
-        full_attention_mask = create_causal_mask(**mask_kwargs)
-        # Allow action tokens to attend to themselves but not be attended to.
-        # if full_attention_mask.shape[2] == action_tokens.shape[1]:
-        #     unmasked_value = True if full_attention_mask.dtype == torch.bool else 0.0
-        #     # This is because fucking mask dtype is different depending on attention impl
-        #     # SPDA is bool, eager is float
-        #     diag = full_attention_mask[:, 0, :, :].diagonal(dim1=-2, dim2=-1)
-        #     assert diag[action_tokens].ne(unmasked_value).all(), (
-        #         "Action tokens should not be masked %s",
-        #         diag[action_tokens],
-        #     )
-        #     diag[action_tokens] = unmasked_value
-        # Create the masks
-        causal_mask_mapping = {
-            "full_attention": full_attention_mask,
-        }
-        # The sliding window alternating layers are not always activated depending on the config
-        if self.model.has_sliding_layers:
-            raise NotImplementedError()
-            causal_mask_mapping["sliding_attention"] = (
-                create_sliding_window_causal_mask(**mask_kwargs)
-            )
-=======
             if cache_position is None:
                 past_seen_tokens = (
                     past_key_values.get_seq_length()
@@ -504,7 +453,6 @@
                     create_sliding_window_causal_mask(**mask_kwargs)
                 )
             attention_mask = causal_mask_mapping
->>>>>>> a2099b66
 
         outputs = self.model(
             # attention_mask=causal_mask_mapping,
@@ -595,14 +543,14 @@
 
     def get_rope_index(
         self,
-        input_ids: Optional[torch.LongTensor] = None,
-        image_grid_thw: Optional[torch.LongTensor] = None,
-        video_grid_thw: Optional[torch.LongTensor] = None,
-        attention_mask: Optional[torch.Tensor] = None,
-        between_video_token_mask: Optional[torch.Tensor] = None,
+        input_ids: torch.LongTensor | None = None,
+        image_grid_thw: torch.LongTensor | None = None,
+        video_grid_thw: torch.LongTensor | None = None,
+        attention_mask: torch.Tensor | None = None,
+        between_video_token_mask: torch.Tensor | None = None,
         use_audio_in_video: bool = False,
-        audio_seqlens: Optional[torch.LongTensor] = None,
-        second_per_grids: Optional[torch.Tensor] = None,
+        audio_seqlens: torch.LongTensor | None = None,
+        second_per_grids: torch.Tensor | None = None,
     ) -> tuple[torch.Tensor, torch.Tensor]:
         """
         Calculate the 3D rope index based on image and video's temporal, height and width in LLM.
@@ -671,7 +619,9 @@
         seconds_per_chunk = self.config.seconds_per_chunk
 
         mrope_position_deltas = []
-        if input_ids is not None and (image_grid_thw is not None or video_grid_thw is not None):
+        if input_ids is not None and (
+            image_grid_thw is not None or video_grid_thw is not None
+        ):
             total_input_ids = input_ids
             if attention_mask is None:
                 attention_mask = torch.ones_like(total_input_ids)
@@ -691,13 +641,26 @@
                 # only care about unmasked tokens
                 input_ids = input_ids[attention_mask[i] == 1]
                 keyboard_mask_for_sample = between_video_token_mask[i]
-                shifted_keyboard_mask = torch.concat([keyboard_mask_for_sample[1:], torch.zeros([1]).to(keyboard_mask_for_sample.device)], dim=0)
+                shifted_keyboard_mask = torch.concat(
+                    [
+                        keyboard_mask_for_sample[1:],
+                        torch.zeros([1]).to(keyboard_mask_for_sample.device),
+                    ],
+                    dim=0,
+                )
                 # create index of [actions, 2] for start end of the keyboard tokens
-                start_end_keyboard_idx = torch.argwhere(keyboard_mask_for_sample != shifted_keyboard_mask).squeeze(1).reshape(-1, 2) + 1
+                start_end_keyboard_idx = (
+                    torch.argwhere(keyboard_mask_for_sample != shifted_keyboard_mask)
+                    .squeeze(1)
+                    .reshape(-1, 2)
+                    + 1
+                )
 
                 image_nums, video_nums, audio_nums = 0, 0, 0
                 keyboard_nums = 0
-                vision_start_indices = torch.argwhere(input_ids == vision_start_token_id).squeeze(1)
+                vision_start_indices = torch.argwhere(
+                    input_ids == vision_start_token_id
+                ).squeeze(1)
                 vision_tokens = input_ids[vision_start_indices + 1]
 
                 # number of audio sequences
@@ -715,12 +678,22 @@
                 # where to start scanning from
                 st = 0
                 # counter for remaining images, videos and audios
-                remain_images, remain_videos, remain_audios = image_nums, video_nums, audio_nums
+                remain_images, remain_videos, remain_audios = (
+                    image_nums,
+                    video_nums,
+                    audio_nums,
+                )
                 multimodal_nums = (
-                    image_nums + audio_nums if use_audio_in_video else image_nums + video_nums + audio_nums
+                    image_nums + audio_nums
+                    if use_audio_in_video
+                    else image_nums + video_nums + audio_nums
                 )
                 for _ in range(multimodal_nums):
-                    st_idx = llm_pos_ids_list[-1].max() + 1 if len(llm_pos_ids_list) > 0 else 0
+                    st_idx = (
+                        llm_pos_ids_list[-1].max() + 1
+                        if len(llm_pos_ids_list) > 0
+                        else 0
+                    )
                     if image_token_id in input_tokens and remain_images > 0:
                         ed_image = input_tokens.index(image_token_id, st)
                     else:
@@ -738,21 +711,48 @@
                         # process audio tokens
                         text_len = min_ed - st - 1
                         if text_len != 0:
-                            st_idx = llm_pos_ids_list[-1].max() + 1 if len(llm_pos_ids_list) > 0 else 0
-                            llm_pos_ids_list.append(torch.arange(text_len).view(1, -1).expand(3, -1) + st_idx)
-
-                        st_idx = llm_pos_ids_list[-1].max() + 1 if len(llm_pos_ids_list) > 0 else 0
+                            st_idx = (
+                                llm_pos_ids_list[-1].max() + 1
+                                if len(llm_pos_ids_list) > 0
+                                else 0
+                            )
+                            llm_pos_ids_list.append(
+                                torch.arange(text_len).view(1, -1).expand(3, -1)
+                                + st_idx
+                            )
+
+                        st_idx = (
+                            llm_pos_ids_list[-1].max() + 1
+                            if len(llm_pos_ids_list) > 0
+                            else 0
+                        )
                         bos_len = 1
-                        llm_pos_ids_list.append(torch.arange(bos_len).view(1, -1).expand(3, -1) + st_idx)
-
-                        st_idx = llm_pos_ids_list[-1].max() + 1 if len(llm_pos_ids_list) > 0 else 0
-                        audio_len = ((audio_seqlens[audio_idx] - 1) // 2 + 1 - 2) // 2 + 1
-                        llm_pos_ids = torch.arange(audio_len).view(1, -1).expand(3, -1) + st_idx
+                        llm_pos_ids_list.append(
+                            torch.arange(bos_len).view(1, -1).expand(3, -1) + st_idx
+                        )
+
+                        st_idx = (
+                            llm_pos_ids_list[-1].max() + 1
+                            if len(llm_pos_ids_list) > 0
+                            else 0
+                        )
+                        audio_len = (
+                            (audio_seqlens[audio_idx] - 1) // 2 + 1 - 2
+                        ) // 2 + 1
+                        llm_pos_ids = (
+                            torch.arange(audio_len).view(1, -1).expand(3, -1) + st_idx
+                        )
                         llm_pos_ids_list.append(llm_pos_ids)
 
-                        st_idx = llm_pos_ids_list[-1].max() + 1 if len(llm_pos_ids_list) > 0 else 0
+                        st_idx = (
+                            llm_pos_ids_list[-1].max() + 1
+                            if len(llm_pos_ids_list) > 0
+                            else 0
+                        )
                         eos_len = 1
-                        llm_pos_ids_list.append(torch.arange(eos_len).view(1, -1).expand(3, -1) + st_idx)
+                        llm_pos_ids_list.append(
+                            torch.arange(eos_len).view(1, -1).expand(3, -1) + st_idx
+                        )
 
                         st += text_len + bos_len + audio_len + eos_len
                         audio_idx += 1
@@ -762,27 +762,59 @@
                         # process image tokens
                         text_len = min_ed - st - 1
                         if text_len != 0:
-                            st_idx = llm_pos_ids_list[-1].max() + 1 if len(llm_pos_ids_list) > 0 else 0
-                            llm_pos_ids_list.append(torch.arange(text_len).view(1, -1).expand(3, -1) + st_idx)
-
-                        st_idx = llm_pos_ids_list[-1].max() + 1 if len(llm_pos_ids_list) > 0 else 0
+                            st_idx = (
+                                llm_pos_ids_list[-1].max() + 1
+                                if len(llm_pos_ids_list) > 0
+                                else 0
+                            )
+                            llm_pos_ids_list.append(
+                                torch.arange(text_len).view(1, -1).expand(3, -1)
+                                + st_idx
+                            )
+
+                        st_idx = (
+                            llm_pos_ids_list[-1].max() + 1
+                            if len(llm_pos_ids_list) > 0
+                            else 0
+                        )
                         bos_len = 1
-                        llm_pos_ids_list.append(torch.arange(bos_len).view(1, -1).expand(3, -1) + st_idx)
-
-                        st_idx = llm_pos_ids_list[-1].max() + 1 if len(llm_pos_ids_list) > 0 else 0
+                        llm_pos_ids_list.append(
+                            torch.arange(bos_len).view(1, -1).expand(3, -1) + st_idx
+                        )
+
+                        st_idx = (
+                            llm_pos_ids_list[-1].max() + 1
+                            if len(llm_pos_ids_list) > 0
+                            else 0
+                        )
                         grid_t = image_grid_thw[image_idx][0]
                         grid_hs = image_grid_thw[:, 1]
                         grid_ws = image_grid_thw[:, 2]
-                        t_index = (torch.arange(grid_t) * 1 * position_id_per_seconds).long()
+                        t_index = (
+                            torch.arange(grid_t) * 1 * position_id_per_seconds
+                        ).long()
                         llm_pos_ids = self.get_llm_pos_ids_for_vision(
-                            st_idx, image_idx, spatial_merge_size, t_index, grid_hs, grid_ws
-                        )
-                        image_len = image_grid_thw[image_idx].prod() // (spatial_merge_size**2)
+                            st_idx,
+                            image_idx,
+                            spatial_merge_size,
+                            t_index,
+                            grid_hs,
+                            grid_ws,
+                        )
+                        image_len = image_grid_thw[image_idx].prod() // (
+                            spatial_merge_size**2
+                        )
                         llm_pos_ids_list.append(llm_pos_ids)
 
-                        st_idx = llm_pos_ids_list[-1].max() + 1 if len(llm_pos_ids_list) > 0 else 0
+                        st_idx = (
+                            llm_pos_ids_list[-1].max() + 1
+                            if len(llm_pos_ids_list) > 0
+                            else 0
+                        )
                         eos_len = 1
-                        llm_pos_ids_list.append(torch.arange(eos_len).view(1, -1).expand(3, -1) + st_idx)
+                        llm_pos_ids_list.append(
+                            torch.arange(eos_len).view(1, -1).expand(3, -1) + st_idx
+                        )
 
                         st += text_len + bos_len + image_len + eos_len
                         image_idx += 1
@@ -793,24 +825,51 @@
                         text_len = min_ed - st - 1
                         if text_len != 0:
                             # normal text tokens between videos
-                            st_idx = llm_pos_ids_list[-1].max() + 1 if len(llm_pos_ids_list) > 0 else 0
-                            llm_pos_ids_list.append(torch.arange(text_len).view(1, -1).expand(3, -1) + st_idx)
-
-                        st_idx = llm_pos_ids_list[-1].max() + 1 if len(llm_pos_ids_list) > 0 else 0
+                            st_idx = (
+                                llm_pos_ids_list[-1].max() + 1
+                                if len(llm_pos_ids_list) > 0
+                                else 0
+                            )
+                            llm_pos_ids_list.append(
+                                torch.arange(text_len).view(1, -1).expand(3, -1)
+                                + st_idx
+                            )
+
+                        st_idx = (
+                            llm_pos_ids_list[-1].max() + 1
+                            if len(llm_pos_ids_list) > 0
+                            else 0
+                        )
                         bos_len = 1
                         # bos position embedding (like text)
-                        llm_pos_ids_list.append(torch.arange(bos_len).view(1, -1).expand(3, -1) + st_idx)
-
-                        st_idx = llm_pos_ids_list[-1].max() + 1 if len(llm_pos_ids_list) > 0 else 0
+                        llm_pos_ids_list.append(
+                            torch.arange(bos_len).view(1, -1).expand(3, -1) + st_idx
+                        )
+
+                        st_idx = (
+                            llm_pos_ids_list[-1].max() + 1
+                            if len(llm_pos_ids_list) > 0
+                            else 0
+                        )
                         grid_t = video_grid_thw[video_idx][0]
                         grid_hs = video_grid_thw[:, 1]
                         grid_ws = video_grid_thw[:, 2]
                         t_index = (
-                            torch.arange(grid_t) * second_per_grids[video_idx].cpu().float() * position_id_per_seconds
+                            torch.arange(grid_t)
+                            * second_per_grids[video_idx].cpu().float()
+                            * position_id_per_seconds
                         ).long()
-                        num_frames = second_per_grids[video_idx].cpu().float() * position_id_per_seconds
+                        _num_frames = (
+                            second_per_grids[video_idx].cpu().float()
+                            * position_id_per_seconds
+                        )
                         llm_pos_ids = self.get_llm_pos_ids_for_vision(
-                            st_idx, video_idx, spatial_merge_size, t_index, grid_hs, grid_ws
+                            st_idx,
+                            video_idx,
+                            spatial_merge_size,
+                            t_index,
+                            grid_hs,
+                            grid_ws,
                         )
                         llm_grid_h = grid_hs[video_idx] // spatial_merge_size
                         llm_grid_w = grid_ws[video_idx] // spatial_merge_size
@@ -818,24 +877,39 @@
                         # print(llm_pos_ids.shape, llm_grid_h, llm_grid_w)
                         # print(llm_pos_ids)
                         # print(st_idx, num_frames, torch.arange(grid_t) * second_per_grids[video_idx].cpu().float() * position_id_per_seconds)
-                        video_len = video_grid_thw[video_idx].prod() // (spatial_merge_size**2)
+                        video_len = video_grid_thw[video_idx].prod() // (
+                            spatial_merge_size**2
+                        )
 
                         # interleave keyboard token pos ids
-                        for frame in llm_pos_ids.view(3, -1, llm_grid_h * llm_grid_w).permute(1, 0, 2):
+                        for frame in llm_pos_ids.view(
+                            3, -1, llm_grid_h * llm_grid_w
+                        ).permute(1, 0, 2):
                             llm_pos_ids_list.append(frame)
-                            keyboard_start, keyboard_end = start_end_keyboard_idx[keyboard_nums]
-                            idxs = torch.arange(
-                                frame[0, -1],
-                                frame[0, -1] + keyboard_end - keyboard_start,
-                            ).repeat(3, 1) + 1   # add one so no overlap with the first video token
+                            keyboard_start, keyboard_end = start_end_keyboard_idx[
+                                keyboard_nums
+                            ]
+                            idxs = (
+                                torch.arange(
+                                    frame[0, -1],
+                                    frame[0, -1] + keyboard_end - keyboard_start,
+                                ).repeat(3, 1)
+                                + 1
+                            )  # add one so no overlap with the first video token
                             llm_pos_ids_list.append(idxs)
                             video_len += keyboard_end - keyboard_start
                             keyboard_nums += 1
 
-                        st_idx = llm_pos_ids_list[-1].max() + 1 if len(llm_pos_ids_list) > 0 else 0
+                        st_idx = (
+                            llm_pos_ids_list[-1].max() + 1
+                            if len(llm_pos_ids_list) > 0
+                            else 0
+                        )
                         eos_len = 1
                         # eos position embedding (like text)
-                        llm_pos_ids_list.append(torch.arange(eos_len).view(1, -1).expand(3, -1) + st_idx)
+                        llm_pos_ids_list.append(
+                            torch.arange(eos_len).view(1, -1).expand(3, -1) + st_idx
+                        )
 
                         st += text_len + bos_len + video_len + eos_len
                         video_idx += 1
@@ -845,56 +919,118 @@
                         # process video tokens with audio
                         text_len = min_ed - st - 2
                         if text_len != 0:
-                            st_idx = llm_pos_ids_list[-1].max() + 1 if len(llm_pos_ids_list) > 0 else 0
-                            llm_pos_ids_list.append(torch.arange(text_len).view(1, -1).expand(3, -1) + st_idx)
-
-                        st_idx = llm_pos_ids_list[-1].max() + 1 if len(llm_pos_ids_list) > 0 else 0
+                            st_idx = (
+                                llm_pos_ids_list[-1].max() + 1
+                                if len(llm_pos_ids_list) > 0
+                                else 0
+                            )
+                            llm_pos_ids_list.append(
+                                torch.arange(text_len).view(1, -1).expand(3, -1)
+                                + st_idx
+                            )
+
+                        st_idx = (
+                            llm_pos_ids_list[-1].max() + 1
+                            if len(llm_pos_ids_list) > 0
+                            else 0
+                        )
                         bos_len = 1
                         # why two bos?
-                        llm_pos_ids_list.append(torch.arange(bos_len).view(1, -1).expand(3, -1) + st_idx)
-                        llm_pos_ids_list.append(torch.arange(bos_len).view(1, -1).expand(3, -1) + st_idx)
-
-                        st_idx = llm_pos_ids_list[-1].max() + 1 if len(llm_pos_ids_list) > 0 else 0
-                        audio_len = ((audio_seqlens[audio_idx] - 1) // 2 + 1 - 2) // 2 + 1
-                        audio_llm_pos_ids = torch.arange(audio_len).view(1, -1).expand(3, -1) + st_idx
+                        llm_pos_ids_list.append(
+                            torch.arange(bos_len).view(1, -1).expand(3, -1) + st_idx
+                        )
+                        llm_pos_ids_list.append(
+                            torch.arange(bos_len).view(1, -1).expand(3, -1) + st_idx
+                        )
+
+                        st_idx = (
+                            llm_pos_ids_list[-1].max() + 1
+                            if len(llm_pos_ids_list) > 0
+                            else 0
+                        )
+                        audio_len = (
+                            (audio_seqlens[audio_idx] - 1) // 2 + 1 - 2
+                        ) // 2 + 1
+                        audio_llm_pos_ids = (
+                            torch.arange(audio_len).view(1, -1).expand(3, -1) + st_idx
+                        )
                         grid_t = video_grid_thw[video_idx][0]
                         grid_hs = video_grid_thw[:, 1]
                         grid_ws = video_grid_thw[:, 2]
 
                         t_index = (
-                            torch.arange(grid_t) * second_per_grids[video_idx].cpu().float() * position_id_per_seconds
+                            torch.arange(grid_t)
+                            * second_per_grids[video_idx].cpu().float()
+                            * position_id_per_seconds
                         ).long()
                         video_llm_pos_ids = self.get_llm_pos_ids_for_vision(
-                            st_idx, video_idx, spatial_merge_size, t_index, grid_hs, grid_ws
-                        )
-
-                        t_ntoken_per_chunk = int(position_id_per_seconds * seconds_per_chunk)
-                        video_chunk_indexes = self.get_chunked_index(video_llm_pos_ids[0], t_ntoken_per_chunk, st_idx)
-                        audio_chunk_indexes = self.get_chunked_index(audio_llm_pos_ids[0], t_ntoken_per_chunk, st_idx)
+                            st_idx,
+                            video_idx,
+                            spatial_merge_size,
+                            t_index,
+                            grid_hs,
+                            grid_ws,
+                        )
+
+                        t_ntoken_per_chunk = int(
+                            position_id_per_seconds * seconds_per_chunk
+                        )
+                        video_chunk_indexes = self.get_chunked_index(
+                            video_llm_pos_ids[0], t_ntoken_per_chunk, st_idx
+                        )
+                        audio_chunk_indexes = self.get_chunked_index(
+                            audio_llm_pos_ids[0], t_ntoken_per_chunk, st_idx
+                        )
                         sub_len = 0
-                        for j in range(max(len(video_chunk_indexes), len(audio_chunk_indexes))):
-                            video_chunk_index = video_chunk_indexes[j] if j < len(video_chunk_indexes) else None
-                            audio_chunk_index = audio_chunk_indexes[j] if j < len(audio_chunk_indexes) else None
+                        for j in range(
+                            max(len(video_chunk_indexes), len(audio_chunk_indexes))
+                        ):
+                            video_chunk_index = (
+                                video_chunk_indexes[j]
+                                if j < len(video_chunk_indexes)
+                                else None
+                            )
+                            audio_chunk_index = (
+                                audio_chunk_indexes[j]
+                                if j < len(audio_chunk_indexes)
+                                else None
+                            )
                             if video_chunk_index is not None:
                                 sub_len += video_chunk_index[1] - video_chunk_index[0]
 
                                 llm_pos_ids_list.append(
-                                    video_llm_pos_ids[:, video_chunk_index[0] : video_chunk_index[1]]
+                                    video_llm_pos_ids[
+                                        :, video_chunk_index[0] : video_chunk_index[1]
+                                    ]
                                 )
                             if audio_chunk_index is not None:
                                 sub_len += audio_chunk_index[1] - audio_chunk_index[0]
 
                                 llm_pos_ids_list.append(
-                                    audio_llm_pos_ids[:, audio_chunk_index[0] : audio_chunk_index[1]]
+                                    audio_llm_pos_ids[
+                                        :, audio_chunk_index[0] : audio_chunk_index[1]
+                                    ]
                                 )
-                        video_len = video_grid_thw[video_idx].prod() // (spatial_merge_size**2)
-
-                        st_idx = llm_pos_ids_list[-1].max() + 1 if len(llm_pos_ids_list) > 0 else 0
+                        video_len = video_grid_thw[video_idx].prod() // (
+                            spatial_merge_size**2
+                        )
+
+                        st_idx = (
+                            llm_pos_ids_list[-1].max() + 1
+                            if len(llm_pos_ids_list) > 0
+                            else 0
+                        )
                         eos_len = 1
-                        llm_pos_ids_list.append(torch.arange(eos_len).view(1, -1).expand(3, -1) + st_idx)
-                        llm_pos_ids_list.append(torch.arange(eos_len).view(1, -1).expand(3, -1) + st_idx)
-
-                        st += text_len + bos_len * 2 + audio_len + video_len + eos_len * 2
+                        llm_pos_ids_list.append(
+                            torch.arange(eos_len).view(1, -1).expand(3, -1) + st_idx
+                        )
+                        llm_pos_ids_list.append(
+                            torch.arange(eos_len).view(1, -1).expand(3, -1) + st_idx
+                        )
+
+                        st += (
+                            text_len + bos_len * 2 + audio_len + video_len + eos_len * 2
+                        )
 
                         audio_idx += 1
                         video_idx += 1
@@ -902,28 +1038,43 @@
                         remain_audios -= 1
 
                 if st < len(input_tokens):
-                    st_idx = llm_pos_ids_list[-1].max() + 1 if len(llm_pos_ids_list) > 0 else 0
+                    st_idx = (
+                        llm_pos_ids_list[-1].max() + 1
+                        if len(llm_pos_ids_list) > 0
+                        else 0
+                    )
                     text_len = len(input_tokens) - st
-                    llm_pos_ids_list.append(torch.arange(text_len).view(1, -1).expand(3, -1) + st_idx)
+                    llm_pos_ids_list.append(
+                        torch.arange(text_len).view(1, -1).expand(3, -1) + st_idx
+                    )
 
                 llm_positions = torch.cat(llm_pos_ids_list, dim=1).reshape(3, -1)
 
                 # write results of single batch to position_ids
                 # for the masked positions keep the position_ids as 1
-                position_ids[..., i, attention_mask[i] == 1] = llm_positions.to(position_ids.device)
+                position_ids[..., i, attention_mask[i] == 1] = llm_positions.to(
+                    position_ids.device
+                )
                 mrope_position_deltas.append(llm_positions.max() + 1 - len(input_ids))
-            mrope_position_deltas = torch.tensor(mrope_position_deltas, device=input_ids.device).unsqueeze(1)
+            mrope_position_deltas = torch.tensor(
+                mrope_position_deltas, device=input_ids.device
+            ).unsqueeze(1)
 
             return position_ids, mrope_position_deltas
         else:
             position_ids = attention_mask.long().cumsum(-1) - 1
             position_ids.masked_fill_(attention_mask == 0, 1)
-            position_ids = position_ids.unsqueeze(0).expand(3, -1, -1).to(attention_mask.device)
-            max_position_ids = position_ids.max(0, keepdim=False)[0].max(-1, keepdim=True)[0]
-            mrope_position_deltas = max_position_ids + 1 - torch.sum(attention_mask, dim=-1, keepdim=True)
+            position_ids = (
+                position_ids.unsqueeze(0).expand(3, -1, -1).to(attention_mask.device)
+            )
+            max_position_ids = position_ids.max(0, keepdim=False)[0].max(
+                -1, keepdim=True
+            )[0]
+            mrope_position_deltas = (
+                max_position_ids + 1 - torch.sum(attention_mask, dim=-1, keepdim=True)
+            )
 
             return position_ids, mrope_position_deltas
-
 
 
 class Qwen2_5OmniActionModel(Qwen2_5OmniPreTrainedModel, GenerationMixin):
@@ -946,10 +1097,6 @@
 
 async def main():
     from transformers import AutoTokenizer
-<<<<<<< HEAD
-
-    from modeling.data.video_action import ActionDataSample, fetch_data, make_raw_prompt
-=======
     from transformers.generation.configuration_utils import GenerationConfig
 
     from modeling.data.video_action import (
@@ -959,7 +1106,6 @@
         fetch_data,
         make_raw_prompt,
     )
->>>>>>> a2099b66
 
     # default: Load the model on the available device(s)
     t = AutoTokenizer.from_pretrained("Qwen/Qwen2.5-Omni-7B")
@@ -981,24 +1127,12 @@
         840 * 476, 1, raw_prompt, processor_config
     )
 
-<<<<<<< HEAD
-    data, frames = await fetch_data(
-        num_actions=16,
-        path="gs://induction-labs/jonathan/synth/typing_with_keyboard_v3/sample_0.zarr",
-        seq_length=1024,
-        start=0,
-        raw_prompt=make_raw_prompt(),
-        load_keyboard_actions=True,
-        load_cursor_path=False,
-=======
     data, _ = await fetch_data(
-        num_actions=1,
         path="gs://induction-labs/jonathan/synth/cursor_follow_v3/sample_25.zarr",
         seq_length=num_tokens,
         config=processor_config,
         raw_prompt=raw_prompt,
         start=6,
->>>>>>> a2099b66
     )
 
     data = ActionDataSample.combine_batch([data])
@@ -1006,14 +1140,6 @@
     inputs = data.qwen_inputs.model_dump()
     # inputs["second_per_grid_ts"] = inputs.pop("video_second_per_grid")
 
-<<<<<<< HEAD
-    for k, v in inputs.items():
-        if isinstance(v, torch.Tensor):
-            inputs[k] = v.to("cuda")
-    print(data)
-    # model = model.to("cuda").to(torch.bfloat16)
-=======
->>>>>>> a2099b66
     with torch.no_grad():
         # result = model.forward(**inputs, action_tokens=data.action_tokens)
         result2 = model.generate(
@@ -1021,10 +1147,6 @@
             generation_config=GenerationConfig(max_new_tokens=400),
             action_tokens=data.action_tokens,
         )
-<<<<<<< HEAD
-        # result2 = model.generate(**inputs)
-=======
->>>>>>> a2099b66
 
     # print(result, result2)
     print(t.decode(result2[0], skip_special_tokens=False))
