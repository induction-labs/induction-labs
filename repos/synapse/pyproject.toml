--- conflicted
+++ resolved
@@ -26,11 +26,8 @@
     "opencv-python>=4.11.0.86",
     "matplotlib>=3.10.3",
     "av>=14.4.0",
-<<<<<<< HEAD
     "actioncollector",
-=======
     "pytest>=8.4.1",
->>>>>>> 1f59da12
 ]
 
 [project.scripts]
