--- conflicted
+++ resolved
@@ -23,7 +23,6 @@
   "Programming Language :: Python :: Implementation :: PyPy",
 ]
 dependencies = [
-<<<<<<< HEAD
     "av>=14.4.0",
     "gcsfs>=2025.3.0",
     "google-cloud-storage>=3.1.0",
@@ -38,21 +37,6 @@
     "tqdm>=4.67.1",
     "typer>=0.16.0",
     "gooey"
-=======
-  "av>=14.4.0",
-  "gcsfs>=2025.3.0",
-  "google-cloud-storage>=3.1.0",
-  "ipykernel>=6.29.5",
-  "matplotlib>=3.10.3",
-  "mss>=10.0.0",
-  "opencv-python>=4.11.0.86",
-  "pandas>=2.3.0",
-  "pillow>=11.2.1",
-  "pydantic>=2.11.5",
-  "pynput",
-  "tqdm>=4.67.1",
-  "typer>=0.16.0",
->>>>>>> c5623189
 ]
 
 [project.urls]
@@ -82,7 +66,6 @@
 exclude_lines = ["no cov", "if __name__ == .__main__.:", "if TYPE_CHECKING:"]
 
 [tool.uv.sources]
-<<<<<<< HEAD
 pynput = { workspace = true }
 gooey = { git = "ssh://git@github.com/induction-labs/gooey.git", branch = "pypi_release_2"}
 
@@ -90,9 +73,6 @@
 dev = [
     "pyinstaller>=6.14.1",
 ]
-=======
-pynput = { path = "../pynput" }
->>>>>>> c5623189
 
 [project.scripts]
 collect = "actioncollector.main:app"