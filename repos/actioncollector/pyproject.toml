[build-system]
requires = ["hatchling"]
build-backend = "hatchling.build"

[project]
name = "actioncollector"
version = "0.1.0"
description = ''
readme = "README.md"
requires-python = ">=3.8"
license = "MIT"
keywords = []
authors = [{ name = "U.N. Owen", email = "void@some.where" }]
classifiers = [
  "Development Status :: 4 - Beta",
  "Programming Language :: Python",
  "Programming Language :: Python :: 3.8",
  "Programming Language :: Python :: 3.9",
  "Programming Language :: Python :: 3.10",
  "Programming Language :: Python :: 3.11",
  "Programming Language :: Python :: 3.12",
  "Programming Language :: Python :: Implementation :: CPython",
  "Programming Language :: Python :: Implementation :: PyPy",
]
dependencies = [
    "av>=14.4.0",
    "google-cloud-storage>=3.1.0",
    "ipykernel>=6.29.5",
    "mss>=10.0.0",
    "opencv-python>=4.11.0.86",
    "pillow>=11.2.1",
    "pydantic>=2.11.5",
    "pynput",
    "tqdm>=4.67.1",
    "typer>=0.16.0",
]

[project.urls]
Documentation = "https://github.com/U.N. Owen/actioncollector#readme"
Issues = "https://github.com/U.N. Owen/actioncollector/issues"
Source = "https://github.com/U.N. Owen/actioncollector"

[tool.hatch.envs.types]
extra-dependencies = ["mypy>=1.0.0"]
[tool.hatch.envs.types.scripts]
check = "mypy --install-types --non-interactive {args:src/actioncollector tests}"

[tool.coverage.run]
source_pkgs = ["actioncollector", "tests"]
branch = true
parallel = true
omit = ["src/actioncollector/__about__.py"]

[tool.coverage.paths]
actioncollector = [
  "src/actioncollector",
  "*/actioncollector/src/actioncollector",
]
tests = ["tests", "*/actioncollector/tests"]

[tool.coverage.report]
<<<<<<< HEAD
exclude_lines = [
  "no cov",
  "if __name__ == .__main__.:",
  "if TYPE_CHECKING:",
]

[tool.uv.sources]
pynput = { workspace = true }

[project.scripts]
collect = "actioncollector.main:app"
=======
exclude_lines = ["no cov", "if __name__ == .__main__.:", "if TYPE_CHECKING:"]
>>>>>>> 73e58ed3
<|MERGE_RESOLUTION|>--- conflicted
+++ resolved
@@ -59,7 +59,6 @@
 tests = ["tests", "*/actioncollector/tests"]
 
 [tool.coverage.report]
-<<<<<<< HEAD
 exclude_lines = [
   "no cov",
   "if __name__ == .__main__.:",
@@ -70,7 +69,4 @@
 pynput = { workspace = true }
 
 [project.scripts]
-collect = "actioncollector.main:app"
-=======
-exclude_lines = ["no cov", "if __name__ == .__main__.:", "if TYPE_CHECKING:"]
->>>>>>> 73e58ed3
+collect = "actioncollector.main:app"